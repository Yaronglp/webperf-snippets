# ⚡️💾 Web Performance Snippets

A curated list of snippets to get Web Performance metrics to use in the browser console

## Core Web Vitals

### Largest Contentful Paint (LCP)

```js
/**
 * PerformanceObserver
 */
const po = new PerformanceObserver((list) => {
  let entries = list.getEntries();

  entries = dedupe(entries, "startTime");

  /**
   * Print all entries of LCP
   */
  entries.forEach((item, i) => {
    console.dir(item);
    console.log(
      `${i + 1} current LCP item : ${item.element}: ${item.startTime}`
    );
    /**
     * Highlight LCP elements on the page
     */
    item.element ? (item.element.style = "border: 5px dotted blue;") : "";
  });

  /**
   * LCP is the lastEntry in getEntries Array
   */
  const lastEntry = entries[entries.length - 1];
  /**
   * Print final LCP
   */
  console.log(`LCP is: ${lastEntry.startTime}`);
});

/**
 * Start observing for largest-contentful-paint
 * buffered true getEntries prior to this script execution
 */
po.observe({ type: "largest-contentful-paint", buffered: true });

function dedupe(arr, key) {
  return [...new Map(arr.map((item) => [item[key], item])).values()];
}
```

### Cumulative Layout Shift

```js
try {
  let cumulativeLayoutShiftScore = 0;
  const observer = new PerformanceObserver((list) => {
    for (const entry of list.getEntries()) {
      if (!entry.hadRecentInput) {
        cumulativeLayoutShiftScore += entry.value;
      }
    }
  });

  observer.observe({ type: "layout-shift", buffered: true });

  document.addEventListener("visibilitychange", () => {
    if (document.visibilityState === "hidden") {
      observer.takeRecords();
      observer.disconnect();

      console.log(`CLS: ${cumulativeLayoutShiftScore}`);
    }
  });
} catch (e) {
  console.log(`Browser doesn't support this API`);
}
```

## Loading

### Time To First Byte

Measure the time to first byte, from the document

```js
new PerformanceObserver((entryList) => {
  const [pageNav] = entryList.getEntriesByType('navigation')
  console.log(`TTFB (ms): ${pageNav.responseStart}`)
}).observe({
  type: 'navigation',
  buffered: true
})
```

Measure the time to first byte of all the resources loaded

```js
new PerformanceObserver((entryList) => {
  const entries = entryList.getEntries();
  const resourcesLoaded = [...entries].map((entry) => {
    let obj= {};
    // Some resources may have a responseStart value of 0, due
    // to the resource being cached, or a cross-origin resource
    // being served without a Timing-Allow-Origin header set.
    if (entry.responseStart > 0) {
      obj = {
        'TTFB (ms)': entry.responseStart,
        Resource: entry.name
      }
    }
    return obj
  })
  console.table(resourcesLoaded)
}).observe({
  type: 'resource',
  buffered: true
})
```

### Scripts Loading

List all the `<scripts>` in the DOM and show a table to see if are loaded `async` and/or `defer`

```js
const scripts = document.querySelectorAll('script[src]');

const scriptsLoading = [...scripts].map((obj) => {
  let newObj = {};
  newObj = {
    src: obj.src,
    async: obj.async,
    defer: obj.defer,
    'render blocking': obj.async || obj.defer ? '' : '🟥'
  };
  return newObj;
});
console.table(scriptsLoading);
```

### Resources hints

Check is the page has resources hints

```js
const rels = [
  "preload",
  "prefetch",
  "preconnect",
  "dns-prefetch",
  "preconnect dns-prefetch",
  "prerender",
  "modulepreload",
];

rels.forEach((element) => {
  const linkElements = document.querySelectorAll(`link[rel="${element}"]`);
  const dot = linkElements.length > 0 ? "🟩" : "🟥";
  console.log(`${dot} ${element}`);
  linkElements.forEach((el) => console.log(el));
});
```

### Find Above The Fold Lazy Loaded Images

List all images that have `loading="lazy"` above the fold

```js
function findATFLazyLoadedImages() {
  const lazy = document.querySelectorAll('[loading="lazy"]');
  let flag = false;
  lazy.forEach((tag) => {
    const position = parseInt(tag.getBoundingClientRect().top);
    if (position < window.innerHeight && position !== 0) {
      console.log(tag, position);
      flag = true;
    }
  });

  return flag;
}

console.log(findATFLazyLoadedImages());
```

### Image Info

List all image resources and sort by (`name, transferSize, encodedBodySize, decodedBodySize, initiatorType`)

[More Info](https://developer.mozilla.org/en-US/docs/Web/API/PerformanceResourceTiming)

```js
function getImgs(sortBy) {
  const imgs = [];

  const resourceListEntries = performance.getEntriesByType("resource");
  resourceListEntries.forEach(
    ({
      name,
      transferSize,
      encodedBodySize,
      decodedBodySize,
      initiatorType,
    }) => {
      if (initiatorType == "img") {
        imgs.push({
          name,
          transferSize,
          decodedBodySize,
          encodedBodySize,
        });
      }
    }
  );

  const imgList = imgs.sort((a, b) => {
    return b[sortBy] - a[sortBy];
  });

  return imgList;
}
console.table(getImgs("encodedBodySize"));
```

### First And Third Party Script Info

List all scripts using PerformanceResourceTiming API and separating them by first and third party

[More Info](https://developer.mozilla.org/en-US/docs/Web/API/PerformanceResourceTiming)

[Info On CORS](https://developer.mozilla.org/en-US/docs/Web/API/Resource_Timing_API/Using_the_Resource_Timing_API#coping_with_cors)

```js
// ex: katespade.com - list firsty party subdomains in HOSTS array
const HOSTS = ["assets.katespade.com"];

function getScriptInfo() {
  const resourceListEntries = performance.getEntriesByType("resource");
  // set for first party scripts
  const first = [];
  // set for third party scripts
  const third = [];

  resourceListEntries.forEach((resource) => {
    // check for initiator type
    const value = "initiatorType" in resource;
    if (value) {
      if (resource.initiatorType === "script") {
        const { host } = new URL(resource.name);
        // check if resource url host matches location.host = first party script
        if (host === location.host || HOSTS.includes(host)) {
          const json = resource.toJSON();
          first.push({ ...json, type: "First Party" });
        } else {
          // add to third party script
          const json = resource.toJSON();
          third.push({ ...json, type: "Third Party" });
        }
      }
    }
  });

  const scripts = {
    firstParty: [{ name: "no data" }],
    thirdParty: [{ name: "no data" }],
  };

  if (first.length) {
    scripts.firstParty = first;
  }

  if (third.length) {
    scripts.thirdParty = third;
  }

  return scripts;
}

const { firstParty, thirdParty } = getScriptInfo();

console.groupCollapsed("FIRST PARTY SCRIPTS");
console.table(firstParty);
console.groupEnd();
console.groupCollapsed("THIRD PARTY SCRIPTS");
console.table(thirdParty);
console.groupEnd();

/*
Choose which properties to display
https://developer.mozilla.org/en-US/docs/Web/API/console/table

console.groupCollapsed("FIRST PARTY SCRIPTS");
console.table(firstParty, ["name", "nextHopProtocol"]);
console.groupEnd();
console.groupCollapsed("THIRD PARTY SCRIPTS", ["name", "nextHopProtocol"]);
console.table(thirdParty);
console.groupEnd();
*/
```

### First And Third Party Script Timings

<small>_This relies on the above script_</small>

_Run First And Third Party Script Info in the console first, then run this_

[Calculate Load Times - MDN](https://developer.mozilla.org/en-US/docs/Web/API/Resource_Timing_API/Using_the_Resource_Timing_API#timing_resource_loading_phases)

<details><summary><a href='https://developer.mozilla.org/en-US/docs/Web/API/Resource_Timing_API/Using_the_Resource_Timing_API#coping_with_cors' target="_blank">Info on CORS (why some values are 0)</a></summary>



<p>

> Note: The properties which are returned as 0 by default when loading a resource from a domain other than the one of the web page itself: redirectStart, redirectEnd, domainLookupStart, domainLookupEnd, connectStart, connectEnd, secureConnectionStart, requestStart, and responseStart.

</p>
</details>
<br>

[More Info on TAO header - Akamai Developer Resources](https://developer.akamai.com/blog/2018/06/13/how-add-timing-allow-origin-headers-improve-site-performance-measurement)

```js
function createUniqueLists(firstParty, thirdParty) {
  function getUniqueListBy(arr, key) {
    return [...new Map(arr.map((item) => [item[key], item])).values()];
  }

  const firstPartyList = getUniqueListBy(firstParty, ["name"]);
  const thirdPartyList = getUniqueListBy(thirdParty, ["name"]);
  
  return { firstPartyList, thirdPartyList };

}

const { firstPartyList, thirdPartyList } = createUniqueLists(
  firstParty,
  thirdParty
);



function calculateTimings(party, type) {
  const partyChoice = party === "first" ? firstParty : thirdParty;

  const timingChoices = {
    DNS_TIME: ["domainLookupEnd", "domainLookupStart"],
    TCP_HANDSHAKE: ["connectEnd", "connectStart"],
    RESPONSE_TIME: ["responseEnd", "responseStart"],
    SECURE_CONNECTION_TIME: ["connectEnd", "secureConnectionStart", 0],
    FETCH_UNTIL_RESPONSE: ["responseEnd", "fetchStart", 0],
    REQ_START_UNTIL_RES_END: ["responseEnd", "requestStart", 0],
    START_UNTIL_RES_END: ["responseEnd", "startTime", 0],
    REDIRECT_TIME: ["redirectEnd", "redirectStart"],
  };

  function handleChoices(timingEnd, timingStart, num) {
    if (!num) {
      return timingEnd - timingStart;
    }

    if (timingStart > 0) {
      return timingEnd - timingStart;
    }

    return 0;
  }

  const timings = partyChoice.map((script) => {
    const [timingEnd, timingStart, num] = timingChoices[type];
    const endValue = script[timingEnd];
    const startValue = script[timingStart];
    return {
      name: script.name,
      [type]: handleChoices(endValue, startValue, num),
    };
  });

  return timings;
}

// Available Options
const timingOptions = [
  "DNS_TIME",
  "TCP_HANDSHAKE",
  "RESPONSE_TIME",
  "SECURE_CONNECTION_TIME",
  "FETCH_UNTIL_RESPONSE",
  "REQ_START_UNTIL_RES_END",
  "START_UNTIL_RES_END",
  "REDIRECT_TIME",
];

// run em all!
// https://developer.mozilla.org/en-US/docs/Web/API/Resource_Timing_API/Using_the_Resource_Timing_API#timing_resource_loading_phases

timingOptions.forEach((timing) => {
  console.groupCollapsed(`FIRST PARTY: ${timing}`);
  console.table(calculateTimings("first", timing));
  console.groupEnd();
  console.groupCollapsed(`THIRD PARTY: ${timing}`);
  console.table(calculateTimings("third", timing));
  console.groupEnd();
});

// choose your battle - arg1 is string either "first" or "third", arg2 is string timing option listed above.

console.table(calculateTimings("first", "REQ_START_UNTIL_RES_END"));
```
## Interaction

### Long Task

To determine when long tasks happen, you can use [PerformanceObserver](https://developer.mozilla.org/docs/Web/API/PerformanceObserver) and register to observe entries of type `longtask`:

```js
try {
  // Create the performance observer.
  const po = new PerformanceObserver((list) => {
    for (const entry of list.getEntries()) {
      // Log the entry and all associated details.
      console.table(entry.toJSON());
    }
  });
  // Start listening for `longtask` entries to be dispatched.
  po.observe({type: 'longtask', buffered: true});
} catch (e) {
  console.log(`The browser doesn't support this API`)
}
```

<<<<<<< HEAD
### Layout Shifts

To find more specific information about layout shifts, you can use [PerformanceObserver](https://developer.mozilla.org/docs/Web/API/PerformanceObserver) and register to observe entries of type `layout-shift`:

```js
function genColor() {
  let n = (Math.random() * 0xfffff * 1000000).toString(16);
  return "#" + n.slice(0, 6);
}

// console.log(shifts) to see full list of shifts above threshold
const shifts = [];

// threshold ex: 0.05
// Layout Shifts will be grouped by color.
// All nodes attributed to the shift will have a border with the corresponding color
// Shift value will be added above parent node.
// Will have all details related to that shift in dropdown
// Useful for single page applications and finding shifts after initial load

function findShifts(threshold) {
  return new PerformanceObserver((list) => {
    list.getEntries().forEach((entry) => {
      if (entry.value > threshold && !entry.hadRecentInput) {
        const color = genColor();
        shifts.push(entry);
        console.log(shifts);

        const valueNode = document.createElement("details");
        valueNode.innerHTML = `
        <summary>Layout Shift: ${entry.value}</summary>
        <pre>${JSON.stringify(entry, null, 2)}</pre>
        `;
        valueNode.style = `color: ${color};`;
        entry.sources.forEach((source) => {
          source.node.parentNode.insertBefore(valueNode, source.node);
          source.node.style = `border: 2px ${color} solid`;
        });
      }
    });
  });
}

findShifts(0.05).observe({ entryTypes: ["layout-shift"] });
=======
### Cumulative Layout Shift

Print al the CLS metrics when load the page and the user interactive with the page:

```js
new PerformanceObserver(entryList => {
    console.log(entryList.getEntries());
}).observe({ type: "layout-shift", buffered: true });
>>>>>>> b41c8b2d
```<|MERGE_RESOLUTION|>--- conflicted
+++ resolved
@@ -430,7 +430,6 @@
 }
 ```
 
-<<<<<<< HEAD
 ### Layout Shifts
 
 To find more specific information about layout shifts, you can use [PerformanceObserver](https://developer.mozilla.org/docs/Web/API/PerformanceObserver) and register to observe entries of type `layout-shift`:
@@ -475,8 +474,8 @@
 }
 
 findShifts(0.05).observe({ entryTypes: ["layout-shift"] });
-=======
-### Cumulative Layout Shift
+```
+
 
 Print al the CLS metrics when load the page and the user interactive with the page:
 
@@ -484,5 +483,4 @@
 new PerformanceObserver(entryList => {
     console.log(entryList.getEntries());
 }).observe({ type: "layout-shift", buffered: true });
->>>>>>> b41c8b2d
 ```